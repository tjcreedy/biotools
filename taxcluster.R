# Setup -------------------------------------------------------------------

rm(list = ls())
options(stringsAsFactors = F)

# Load libraries ----------------------------------------------------------

suppressMessages(require(getopt))
suppressMessages(require(tidyr))
suppressMessages(require(dplyr))
suppressMessages(require(magrittr))
suppressMessages(require(purrr))
suppressMessages(require(ape))
suppressMessages(require(tibble))
suppressMessages(require(knitr))

# Load functions ----------------------------------------------------------

<<<<<<< HEAD
# From phangorn
upgma <- function (D, method = "average", ...) 
{
  DD <- as.dist(D)
  hc <- hclust(DD, method = method, ...)
  result <- as.phylo(hc)
  result <- reorder(result, "postorder")
  result
}

cluster <- function(.x, .y, distm){
=======
cluster <- function(.x, .y, distm, ddist){
>>>>>>> d3389d44
  taxa <- .y %>% unlist() %>% {.[!is.na(.)]} %>% rev()
  taxon <- taxa  %>% pluck(1)
  if(nrow(.x) > 1){
    d <- dist.dna(ASVs[.x$ASV_ID], distm)
    dists <- NA
    disttaxon <- NA
    if( is.null(taxon) ){
      dists <- ddist
      disttaxon <- c("[no taxonomy]" = "[no taxonomy]")
      toxon <- "notax"
    } else {
      for(i in 1:length(taxa)){
        #i = 1
        if(any(similaritylin[, names(taxa)[i]] == taxa[i] & !is.na(similaritylin[, names(taxa)[i]]))){
          dists <- left_join(.y, similaritylin, by = c(names(taxa[i:length(taxa)]))) %>% pull(maxdist)
          disttaxon <- taxa[i]
          break
        }
      }
    }
<<<<<<< HEAD
    cutree(as.hclust.phylo(upgma(d)), h = mean(dists)) %>% enframe() %>%
=======
    taxon <- if(is.null(taxon)) "notax" else taxon
    cutree(as.hclust.phylo(phangorn::upgma(d)), h = mean(dists)) %>% enframe() %>%
>>>>>>> d3389d44
      setNames(c("ASV_ID", "otu")) %>%
      mutate(otu = paste0(taxon, " otu", sprintf("%03d", otu)),
             distance = mean(dists), disttaxon = disttaxon, distrank = names(disttaxon)) %>%
      return
  } else {
    .x %>% ungroup %>% select(ASV_ID) %>% mutate(otu = paste0(taxon, " otu001"), 
                                                 distance = NA, disttaxon = NA, distrank = NA) %>% return
  }
}

# Set global variables ----------------------------------------------------

taxlevels <- readLines("https://raw.githubusercontent.com/tjcreedy/constants/main/taxlevels.txt")

# Set up options ----------------------------------------------------------
# col1: long flag name
# col2: short flag name
# col3: 0 = no argument, 1 = required, 2 = optional
# col3: logical, integer, double, complex, character
# col5: optional, brief description

spec <- matrix(c(
  'help'        , 'h', 0, "logical"  , "show this helpful message.",
  'asvfasta'    , 'a', 1, "character", "path to a fasta containing the sequences for each asv.",
  'taxonomy'    , 't', 1, "character", "path to a csv table of taxonomy for each asv, the first column (ASV_ID or qseqid) must contain asv ids and all other columns taxonomic levels (species, genus, etc). Missing data should be blank", 
  'reads'       , 'r', 1, "character", "path to a csv table recording the read count for each asv within each sample, the first column (ASV_ID) must contain asv names and all subsequent columns samples.",
  'distmodel'   , 'm', 2, "character", "the evolutionary model for sequence dissimilarity computation, see the model options here https://www.rdocumentation.org/packages/ape/versions/5.8/topics/dist.dna, default = \"raw\"",
  'defaultdist' , 'd', 2, "double"   , "the distance at which to cluster ASVs without taxonomy. If not supplied, ASVs without taxonomy will be removed (recommended)",
  'outprefix'   , 'o', 2, "character", "prefix file path to write clustering data."
), byrow = T, ncol = 5)

# Read options and do help -----------------------------------------------

opt <- getopt(spec)

if ( is.null(opt) | !is.null(opt$help) ){
  message(getopt(spec, usage = T))
  q(status = 1)
}

rm(spec)

# opt$taxonomy <- "filtered_taxonomy.csv"
# opt$reads <- "filtered_readstable.csv"
# opt$asvfasta <- "ampliseqout_2024-02-20/codon_filter/ASV_codon_filtered.fna"
# opt$distmodel <- "raw"
# opt$outprefix <- "./"
# opt$defaultdist <- 0.03

if( is.null(opt$distmodel) ) opt$distmodel <- "raw"
if( is.null(opt$outprefix) ) opt$outprefix <- "./"

# Load data and check -----------------------------------------------------

taxonomy <- read.csv(opt$taxonomy)
reads <- read.csv(opt$reads)
ASVs <- read.FASTA(opt$asvfasta)

# Check colnames

if(names(taxonomy)[1] == "qseqid"){
  names(taxonomy)[1] <- "ASV_ID"
} else if(names(taxonomy)[1] != "ASV_ID"){
  stop(" the first column of the supplied taxonomy csv is not called \"ASV_ID\" or \"qseqid\".")
}

if(names(reads)[1] != "ASV_ID"){
  stop(" the first column of the supplied reads csv is not called \"ASV_ID\".")
}

present_taxlevels <- names(taxonomy)[-1]
taxnamerr <- present_taxlevels[!present_taxlevels %in% taxlevels]
if(length(taxnamerr) > 0){
  message(paste("\nWarning: some column names in the supplied taxonomy csv are not known taxonomic levels. Taxonomic levels must be lower case. The following columns will be dropped from the outputs. Issues:",
             paste(taxnamerr, collapse = ",")))
}

if(! "species" %in% present_taxlevels ){
  stop(" species is not present in the supplied taxonomy")
}

taxlevels <- taxlevels[taxlevels %in% present_taxlevels]

# Check that all ASV IDs match up
if(! ( all(taxonomy$ASV_ID %in% names(ASVs)) & all(taxonomy$ASV_ID %in% reads$ASV_ID) )  ){
  stop(" one or more ASVs in the supplied taxonomy csv are missing from the reads file and/or ASV fasta. Please check")
}


# Convert blanks to NAs
taxonomy %<>% 
  select(c(ASV_ID, all_of(taxlevels))) %>%
  mutate(across(!ASV_ID, ~ na_if(.x, "")))

# Create long version
taxonomylong <- taxonomy %>% 
  pivot_longer(!ASV_ID, names_to = "rank", values_to = "clade") %>%
  mutate(rank = factor(rank, levels = taxlevels)) %>%
  filter(!is.na(clade))
  

message("\nSuccessfully read in taxonomy data for ", nrow(taxonomy), " ASVs and retrieved sequences.")

# Find unique taxonomies ----------------------------------------------------------------------

lineages <- taxonomy %>%
  select(-ASV_ID) %>%
  unique

# How many assigned to different taxonomic levels?
message("\nInput taxonomy has the following numbers of ASVs assigned at each rank:")
rankcounts <- taxonomylong %>% count(rank) 
rankcounts %>% kable %>% print

if( ! "species" %in% rankcounts$rank ){
  stop(" no ASVs are assigned to species level, cannot perform clustering.")
}

notax <- taxonomy$ASV_ID[! taxonomy$ASV_ID %in% taxonomylong$ASV_ID]
if( length(notax) > 0 ){
  msg <- paste("\nWarning:", length(notax), "ASVs have no taxonomy, these will be")
  if( is.null(opt$defaultdist) ){
    msg <- paste(msg, "removed (recommended). To retain and cluster these ASVs, set -d/--defaultdist.")
    taxonomy <- taxonomy %>% 
      filter(!ASV_ID %in% notax)
  } else {
    msg <- paste(msg, "clustered using a distance of", paste0(opt$defaultdist, "."))
  }
  message(msg)
}

reads %<>% filter(ASV_ID %in% taxonomy$ASV_ID)
ASVs <- ASVs[names(ASVs) %in% taxonomy$ASV_ID]

if( rankcounts %>% filter(rank == "species") %>% pull(n) == nrow(taxonomy) ){
  message("\nAll ASVs are assigned to species, so skipping similarity clustering and just grouping ASVs by species.")
  taxonomy_out <- taxonomy %>%
    mutate(otu_final = species)
  
} else {

# Find similarity for ASVs assigned to the same species ---------------------------------------
message("\nCalculating within-species similarity.")
similarity <- taxonomylong %>%
  filter(rank == "species") %>%
  group_by(clade) %>%
  mutate(n = n()) %>%
  filter(n > 1) %>%
  group_map( ~ data.frame(clade = .y, maxdist = max(dist.dna(ASVs[.x$ASV_ID], opt$distmodel)))) %>%
  list_rbind()

similaritylin <- 
  right_join(lineages, similarity, by = c("species" = "clade")) %>%
  arrange(maxdist)

# How many species to compute maximum within-species distance
message(nrow(similarity), " species have >1 ASV and were used for calculating maximum within-species similarity.")

# Find ASVs not assigned to species and cluster them ------------------------------------------
message("\nPerforming clustering...")
groups <- taxlevels[taxlevels != "species"] %>% rev

clusters <- taxonomy %>%
  filter(is.na(species)) %>%
  select(-species) %>%
  group_by(pick(all_of(groups))) %>% 
  group_map(cluster, distm = opt$distmodel, ddist = opt$defaultdist) 

# DEBUG
# tocluster <- taxonomy %>% filter(is.na(species)) %>%  select(-species) %>% group_by(pick(all_of(groups))) %>% group_map( ~list(".x" = .x, ".y" = .y))
# for(i in 1:length(tocluster)){
#     cluster(tocluster[[i]]$.x, tocluster[[i]]$.y, opt$distmodel, opt$defaultdist)
# }
# i

distdata <- map(clusters, ~slice(.x, 1) %>% select(starts_with("dist"))) %>% 
  bind_rows %>% 
  filter(!is.na(distance)) %>%
  mutate(distrank = factor(distrank, levels = taxlevels))

clusters %<>%
  list_rbind() %>%
  rename_with( ~ paste0("otu_", .x), starts_with("dist"))

# Check
# clusters %>% filter(otu_disttaxon == "[no taxonomy]")

# Analyse clustering ------------------------------------------------------

# How many ASVs clustered?
message("\n\nClustered ", nrow(clusters), " ASVs not assigned to species into ", 
        clusters %>% pull(otu) %>% unique %>% length, " OTUs")

# How many ASVs clustered automatically because single within taxon
nsingletaxa <- clusters %>% filter(is.na(otu_distance)) %>% count(otu) %>% nrow
message("Of these, ", nsingletaxa, " ASVs were the only representative of their lowest taxon, so formed single-ASV OTUs")

# How many groups of clustering performed
message("The remaining ", clusters %>% filter(!is.na(otu_distance)) %>% nrow(), 
        " ASVs were clustered into ", nrow(distdata), " OTUs")

# How many groups used which rank?
message("In forming these ", nrow(distdata), " OTUs, clustering was performed based on closest relatives at the following levels:")
distdata %>% count(distrank) %>% kable %>% print

message("\nSummary of within-species maximum distances used for clustering:")
print(summary(distdata$distance))

# Assign clustering to input data -----------------------------------------

taxonomy_out <- taxonomy %>%
  left_join(clusters, by = "ASV_ID") %>%
  mutate(otu_final = ifelse(is.na(otu), species, otu))

}

# Generate outputs --------------------------------------------------------

taxonomy_out %>%
  select(otu_final, all_of(taxlevels)) %>%
  unique() %>% 
  write.csv(paste0(opt$outprefix, "taxonomy_collapsed.csv"), row.names = F)
write.csv(taxonomy_out, paste0(opt$outprefix, "taxonomy_full.csv"), row.names = F)

reads_out <- reads %>%
  left_join(taxonomy_out %>% select(ASV_ID, otu_final), by = "ASV_ID")

reads_out %>%
  select(-ASV_ID) %>%
  relocate(otu_final) %>%
  group_by(otu_final) %>%
  summarise(across(everything(), sum), .groups = "drop") %>%
  write.csv(paste0(opt$outprefix, "reads_collapsed.csv"), row.names = F)
write.csv(reads_out %>% relocate(ASV_ID, otu_final), paste0(opt$outprefix, "reads_full.csv"), row.names = F)

seqrename <- reads_out %>%
  pivot_longer(!c(ASV_ID, otu_final)) %>%
  group_by(otu_final, ASV_ID) %>%
  summarise(reads = sum(value), .groups = "drop") %>%
  group_by(otu_final) %>%
  filter(reads == max(reads)) %>%
  {setNames(pull(., otu_final), pull(., ASV_ID))}

outASVs <- ASVs[names(seqrename)]
names(outASVs) <- unname(seqrename[names(outASVs)])

write.FASTA(outASVs, paste0(opt$outprefix, "otu_sequences.fasta"))

message("\nInput reads and taxonomies output as-is with OTU assignments appended to _full csv files. Taxonomy and reads collapsed to OTUs output to _collapsed csv files. OTU sequences output. All done!")<|MERGE_RESOLUTION|>--- conflicted
+++ resolved
@@ -16,7 +16,6 @@
 
 # Load functions ----------------------------------------------------------
 
-<<<<<<< HEAD
 # From phangorn
 upgma <- function (D, method = "average", ...) 
 {
@@ -28,19 +27,15 @@
 }
 
 cluster <- function(.x, .y, distm){
-=======
-cluster <- function(.x, .y, distm, ddist){
->>>>>>> d3389d44
   taxa <- .y %>% unlist() %>% {.[!is.na(.)]} %>% rev()
   taxon <- taxa  %>% pluck(1)
   if(nrow(.x) > 1){
     d <- dist.dna(ASVs[.x$ASV_ID], distm)
-    dists <- NA
     disttaxon <- NA
     if( is.null(taxon) ){
       dists <- ddist
       disttaxon <- c("[no taxonomy]" = "[no taxonomy]")
-      toxon <- "notax"
+      taxon <- "notax"
     } else {
       for(i in 1:length(taxa)){
         #i = 1
@@ -51,12 +46,7 @@
         }
       }
     }
-<<<<<<< HEAD
     cutree(as.hclust.phylo(upgma(d)), h = mean(dists)) %>% enframe() %>%
-=======
-    taxon <- if(is.null(taxon)) "notax" else taxon
-    cutree(as.hclust.phylo(phangorn::upgma(d)), h = mean(dists)) %>% enframe() %>%
->>>>>>> d3389d44
       setNames(c("ASV_ID", "otu")) %>%
       mutate(otu = paste0(taxon, " otu", sprintf("%03d", otu)),
              distance = mean(dists), disttaxon = disttaxon, distrank = names(disttaxon)) %>%
@@ -156,7 +146,6 @@
   pivot_longer(!ASV_ID, names_to = "rank", values_to = "clade") %>%
   mutate(rank = factor(rank, levels = taxlevels)) %>%
   filter(!is.na(clade))
-  
 
 message("\nSuccessfully read in taxonomy data for ", nrow(taxonomy), " ASVs and retrieved sequences.")
 
