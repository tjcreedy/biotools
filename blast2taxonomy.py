#!/usr/bin/env python3
# -*- coding: utf-8 -*-

"""Description of what the script does"""

# Imports

import os
import sys
import re
import sqlite3
import time
import argparse

import textwrap as _textwrap

from Bio import Entrez
from Bio.Blast import NCBIXML

# Class definitions

# This reclasses the argparse.HelpFormatter object to have newlines in the help text for paragraphs
class MultilineFormatter(argparse.HelpFormatter):
    def _fill_text(self, text, width, indent):
        text = self._whitespace_matcher.sub(' ', text).strip()
        paragraphs = text.split('|n ')
        multiline_text = ''
        for paragraph in paragraphs:
            formatted_paragraph = _textwrap.fill(paragraph, width, initial_indent=indent,
                                                 subsequent_indent=indent
                                                 ) + '\n\n'
            multiline_text = multiline_text + formatted_paragraph
        return multiline_text

class Range(object):
    def __init__(self, start, end):
        self.start = start
        self.end = end
    def __eq__(self, other):
        return self.start <= other <= self.end

class MinimumInteger(argparse.Action):
    def __call__(self, parser, namespace, values, option_string=None):
        if values < 0:
            parser.error("Minimum value for {0} is 1".format(option_string))
        setattr(namespace, self.dest, values)


# Global variables


# Function definitions

def str_is_int(s):
    try:
        int(s)
        return True
    except ValueError:
        return False


def parse_title(title):
    #title = hit.title
    gbregex = r"(?:^|\s)((?:[A-Z]{1,2}_?)\d{3,}(?:\.\d+)?)(?:$|\s)"
    # If this is a longform title with multiple entries, remove all but the first
    title = title.split(' >', 1)[0]
    # See if this is a longform title separated by |
    tsplit = title.split('|')
    if len(tsplit) > 0:
        # Find the gb marker and take the part following
        marker = ['gb', 'ref', 'dbj', 'emb', 'tpg', 'tpe']
        gbloc = [i for i, part in enumerate(tsplit) if part in marker]
        if len(gbloc) > 0:
            i = gbloc[0]
            gbsrch = re.search(gbregex, tsplit[i + 1])
            if gbsrch:
                return gbsrch.group(0)
        # If no recognisable gb marker, search all parts for an accession number
        else:
            gbcand = [part for part in tsplit if re.search(gbregex, part)]
            if len(gbcand) == 1:
                return re.search(gbregex, gbcand[0]).group(0)
    # Check to see if the title is a complete accession number by itself
    elif re.match(gbregex, title):
        return title
    # Otherwise, search the title for an accession number
    else:
        gbsrch = re.search(gbregex, title)
        if gbsrch:
            return gbsrch.group(0)
    sys.stderr.write(f"Warning: cannot recognise a single genbank accession number in {title} - "
                     f"this hit will be ignored\n")
    #sys.exit()


def parse_tabular(path, sep, taxc, minid, minscore, minalen):
    out = {}
    with open(path) as fh:
        for line in fh:
            row = line.strip().split(sep)
            qseqid = row[0]
            # Get id and skip row if id below threshold or does not exceed the current top hit (if
            # using
            pident = float(row[2])
            bitscore = float(row[11])
            length = int(row[3])
            if pident <  minid or bitscore < minscore or length < minalen:
                continue
            # Get hit details and record
            sseqid = parse_title(row[1])
            resd = {'id': sseqid,
                    'data': row,
                    'pident': pident,
                    'evalue': float(row[10]),
                    'bitscore': bitscore,
                    'length': length}
            if taxc:
                resd['tx'] = int(row[taxc - 1].split(';')[0])
            # Add to output dict
            if qseqid in out:
                out[qseqid].append(resd)
            else:
                out[qseqid] = [resd]
    return out


def parse_xml(path, minid, minscore, minalen):
    out = {}
    results = NCBIXML.parse(open(path))
    for res in results:
        # res = next(results)
        qseqid = res.query
        hits = []
        for hit in res.alignments:
            # hit = res.alignments[1]
            sseqid = parse_title(hit.title)
            hsp = hit.hsps[0]
            pident = (hsp.identities/hsp.align_length) * 100
            evalue = hsp.expect
            bitscore = hsp.bits
            length = hsp.score
            if pident >= minid and bitscore >= minscore and length >= minalen :
                hits.append({'id': sseqid,
                             'data': [qseqid, sseqid, pident, evalue, bitscore],
                             'pident': pident,
                             'evalue': evalue,
                             'bitscore': bitscore,
                             'length': length})
        out[qseqid] = hits
    return out


def parse_input(path, taxidc, minscore = 0, minid = 0, minalen = 0):
    # path, taxidc, minscore, minid, minalen = args.blastresults, args.taxidcolumn, args.minscore, args.minid, args.minalen
    # Find out the input format
    with open(path) as fh:
        fline = fh.readline().strip()
    if re.match(r"^<\?xml.*\?>$", fline):
        indata = parse_xml(path, minid, minscore, minalen)
    else:
        sep = ',' if fline.count(',') > fline.count('\t') else '\t'
        indata = parse_tabular(path, sep, taxidc, minid, minscore, minalen)

    # Get accessions to search and taxids if present
    accs = set()
    taxids = set()
    for qseqid, hits in indata.items():
        for hit in hits:
            if taxidc and 'tx' in hit and hit['tx'] is not None:
                taxids.add(hit['tx'])
            elif hit['id'] is not None:
                accs.add(hit['id'])

    return indata, accs, taxids

def absent_authentication():
    out = ("# To automatically pull NCBI data from the internet, you need an NCBI account and API "
           "key.\n"
           "# Go to "
           "https://ncbiinsights.ncbi.nlm.nih.gov/2017/11/02/new-api-keys-for-the-e-utilities/\n"
           "# to find out more, register for an account and create an API key.\n"
           "#\n"
           "# Then create a text document with two lines, one for your registered email address,\n"
           "# one for your api key, as follows:\n"
           "my.email@address.com\n"
           "my9989api807key87qrd67ui7d9eu6di98eu\n"
           "#\n"
           "# Supply this file to the --ncbiauth or -n argument\n")
    with open("ncbi_authentication.txt", 'w') as o:
        o.write(out)
    os.chmod("ncbi_authentication.txt", 0o600)
    sys.stderr.write("\n\nTo pull NCBI data from the internet, you need to provide authentication."
                     "\nTo help, I have just made the file \"ncbi_authentication.txt\"\nPlease "
                     "read this for more information.\n\n")
    exit()


def get_authentication(path):
    # path = args.ncbiauth
    if not path:
        absent_authentication()
    auth = dict()
    emailregex = r"^(\D)+(\w)*((\.(\w)+)?)+@(\D)+(\w)*((\.(\D)+(\w)*)+)?(\.)[a-z]{2,}$"
    with open(path, 'r') as fh:
        for line in fh:
            line = line.strip()
            if line[0] == '#' or line == '':
                continue
            if re.match(emailregex, line):
                auth['email'] = line
            elif re.match(r"^[a-z\d]{36}$", line):
                auth['key'] = line
            else:
                sys.stderr.write(f"Error: don't recognise {line} in {path}")
                exit()
    if len(auth) != 2:
        sys.stderr.write(f"Error: could not find email and api key in {path}")
        exit()
    return auth


def retrieve_ncbi_remote(ids, searchfunc, responsekey, chunksize, auth, maxerrors=10):
    #ids, searchfunc, responsekey, chunksize, auth, maxerrors = absent, esummary_read_taxids, 'AccessionVersion', chunksize, authdict, 1
    #ids, searchfunc, responsekey, chunksize, auth, maxerrors = absent, efetch_read_taxonomy, 'TaxId', chunksize, authdict, searchtries
    Entrez.email = auth['email']
    Entrez.api_key = auth['key']
    Entrez.tool = "biotools/blast2taxonomy.py:retrieve_ncbi_remote"

    done = 0
    total = len(ids)
    idset = {ids.pop() for _ in range(min([chunksize, len(ids)]))}
    errors = 0
    maxiterations = int(total / chunksize * 5)
    it = 1
    missprop = []
    while 1:
        # Attempt to retrieve summaries for this set
        try:
            records = searchfunc(idset)
        # If any errors, retry this set, unless the max errors has been reached
        except BaseException as exception:
            errors += 1
            if errors < maxerrors:
                sys.stderr.write(f"\nHit a {type(exception)} during retrieve_ncbi_remote - will "
                                 f"retry, debug dump follows:\nargs\n{exception.args}\nfull\n"
                                 f"{exception}\n")
                time.sleep(0.4)
                continue
            else:
                sys.stderr.write(f"Reached max errors of {maxerrors} during retrieve_ncbi_remote, "
                                 f"last error:\n {exception=}, {type(exception)=}, offending "
                                 "queries written to ncbi_failed_queries.txt\n")
                with open("ncbi_failed.txt", 'w') as fh:
                    for i in idset:
                        fh.write(f"{str(i)}\n")
                yield {}, False
                break
        else:
            # If successful, work through the results received to store records
            out = {}
            for r in records:
                out[r[responsekey]] = r
            done += len(out)
            # If any missing, add them to the to-do set
            missingids = [t for t in idset if str(t) not in out]
            if len(missingids) > 0:
                missprop.append(len(missingids)/chunksize)
                ids.update(missingids)
            # Report, take a new set for the next iteration out of what is left
            sys.stderr.write(f"\rSuccessfully retrieved {done}/{total} records (iteration {it})")
            idset = {ids.pop() for _ in range(min([chunksize, len(ids)]))}
            if len(idset) > 0 and it < maxiterations:
                yield out, True
                it += 1
                time.sleep(0.4)
            else:
                if len(idset) > 0 and it >= maxiterations:
                    sys.stderr.write(", failed to retrieve the remainder after repeated attempts")
                sys.stderr.write(f", {errors} failed NCBI calls"
#                                 f", mean {round(meanmissprop, 3)*100}% complete NCBI returns"
                                 ".\n")
                yield out, True
                break

def filter_taxid2taxonomy(db):
    out = {}
    for tid, dat in db.items():
        out[tid] = {k:v for k, v in dat.items() if k in ["ScientificName", "Rank", "LineageEx"]}
    return out

def chunker(seq, size):
    if isinstance(seq, set):
        seq = list(seq)
    return (seq[pos:pos + size] for pos in range(0, len(seq), size))

def retrieve_taxids_sqlite(ids, dbpath, column):
    # ids, dbpath, column = gbids, database, "version"
    
    out = dict()

    connection = sqlite3.connect(dbpath)
    cursor = connection.cursor()
    
    for idset in chunker(ids, 10000):
        # idset = next(chunker(ids, 10000))
        query = (f"SELECT {column}, taxid FROM gb_taxid WHERE {column} in "
                 f"({', '.join('?' for _ in idset)})")
        out.update({av: tx for av, tx in cursor.execute(query, tuple(idset)).fetchall()})
    
    absent = set(ids) - set(out.keys())

    connection.close()
    return out, absent

def retrieve_lineages_sqlite(ids, dbpath):
    # ids, dbpath = taxids, tidtaxdbpath
    # ids, dbpath = list(rem.keys()), "/home/thomc/scratch/ncbidb/test.db"
    def formattax(ret):
        return {'TaxID': ret[0],
                'ScientificName': ret[3],
                'Rank': ret[2]}

    out = dict()
    absent = set()
    connection = sqlite3.connect(dbpath)
    cursor = connection.cursor()
    for id in ids:
        # id = ids[0]
        query = "SELECT * FROM taxid_lineage WHERE taxid = ?"
        idret = cursor.execute(query, (id,)).fetchall()
        if len(idret) == 0:
            absent.add(id)
            continue
        out[id] = formattax(idret[0])
        query = ("WITH RECURSIVE cte_lineage (taxid, parent, rank, scientificname) AS ("
                "SELECT tl.taxid, tl.parent, tl.rank, tl.scientificname "
                "FROM taxid_lineage tl "
                "WHERE tl.taxid = ? "
                "UNION ALL "
                "SELECT tl.taxid, tl.parent, tl.rank, tl.scientificname "
                "FROM taxid_lineage tl "
                "JOIN cte_lineage cl ON cl.parent = tl.taxid "
                ") "
                "SELECT * FROM cte_lineage cl WHERE cl.taxid != ?;")
        out[id]['LineageEx'] = [formattax(v) for v in cursor.execute(query, (id, id)).fetchall() 
                                                                                    if v[0] > 1]
    
    connection.close()
    return out, absent

def retrieve_merges_sqlite(ids, dbpath):
    #ids, dbpath = absent, database
    out = dict()
    absent = set()
    connection = sqlite3.connect(dbpath)
    cursor = connection.cursor()

    for idset in chunker(ids, 10000):
        # idset = ids
        query = (f"SELECT * FROM taxid_merges WHERE old in "
                 f"({', '.join('?' for _ in idset)})")
        out.update({new: old for old, new in cursor.execute(query, tuple(idset)).fetchall()})
    
    absent = set(ids) - set(out.values())

    return out, absent


def update_taxids_sqlite(new, dbpath):
    #new = rem
    connection = sqlite3.connect(dbpath)
    cursor = connection.cursor()
    sys.stderr.write(f"Updating {dbpath} with {len(new)} new accession - taxid mappings\n")
    for values in new:
        insertsql = f"INSERT INTO gb_taxid VALUES ({', '.join('?' for _ in values)})"
        cursor.execute(insertsql, values)
    connection.commit()
    connection.close()

def update_lineages_sqlite(new, dbpath):
    #new, dbpath = rem, database
    def inserttxidlin(cursor, dict):
        query = "SELECT * FROM taxid_lineage WHERE taxid = ?"
        idret = cursor.execute(query, (dict['TaxId'],)).fetchall()
        if len(idret) > 0:
            return False
        values = [dict[k] for k in ['TaxId', 'ParentTaxId', 'Rank', 'ScientificName']]
        insertsql = f"INSERT INTO taxid_lineage VALUES({', '.join('?' for _ in values)})"
        cursor.execute(insertsql, values)
        return True

    connection = sqlite3.connect(dbpath)
    cursor = connection.cursor()
    sys.stderr.write(f"Updating {dbpath} with {len(new)} new taxids\n")
    for tdata in new.values():
        # tdata = list(new.values())[0]
        inserttxidlin(cursor, tdata)
        for d, p in zip(tdata['LineageEx'], ['1'] + [d['TaxId'] for d in tdata['LineageEx']][:-1]):
            d['ParentTaxId'] = p
            insertneeded = inserttxidlin(cursor, d)
            if not insertneeded:
                break
    
    connection.close()


def retrieve_taxids(gbids, database, chunksize, 
                    authpath=None, authdict=None, searchtries = 10, update = False):
    # gbids, database, chunksize, authpath, authdict, searchtries, update = gbaccs, args.database, args.chunksize, args.ncbiauth, None, args.searchtries, args.update
    
    dbupdated = False

    # Retrieve taxids by version from database
    out, absent = retrieve_taxids_sqlite(gbids, database, "version")
    # If any absent, try searching by base accession
    if len(absent) > 0:
        absent2base = {v.split(".", 1)[0]:v for v in absent}
        outbase, _ = retrieve_taxids_sqlite(list(absent2base.keys()), database, "accession")
        # Update out and absent
        out.update({absent2base[b]: t for b, t in outbase.items()})
        # Remove from absent any gbids that have been found
        absent = absent - set(out.keys())

    if len(out) > 0:
        sys.stderr.write(f"Retrieved {len(out)} taxids from {database}\n")
    
    # If any still absent, search NCBI
    if len(absent) > 0:
        if not authdict:
            if not authpath:
                sys.exit("Supply one of authpath or auth to retrieve_taxids")
            authdict = get_authentication(authpath)

        def esummary_read_taxids(idset):
            sh = Entrez.esummary(db='nucleotide', id=','.join(idset))
            summaries = Entrez.read(sh, validate = False)
            sh.close()
            return summaries
        sys.stderr.write(f"Searching NCBI nt for taxids for {len(absent)} accession numbers\n")
        ncbigen = retrieve_ncbi_remote(absent, esummary_read_taxids, 'AccessionVersion', chunksize,
                                       authdict, maxerrors = searchtries)
        rem = []
        complete = set()
        for outsub, success in ncbigen:
            # outsub, success = next(ncbigen)
            complete.add(success)
            for gb, smry in outsub.items():
                # gb, smry = list(outsub.items())[0]
                if type(smry['TaxId']) is Entrez.Parser.IntegerElement:
                    rem.append((smry['Caption'], smry['AccessionVersion'], int(smry['TaxId'])))
        if update and len(rem) > 0:
            update_taxids_sqlite(rem, database)
            dbupdated = True
        
        rem = {r[1]:r[2] for r in rem}

        if not all(complete):
            sys.stderr.write("Exceeded maximum attempts for an NCBI retrieval")
            if update:
                sys.stderr.write(f"; successful retrievals have been added to {database}, exiting")
            sys.stderr.write(".\n")
            sys.exit()

        out.update(rem)

    absent = set(i for i in gbids if str(i) not in out)

    return out, absent, authdict, dbupdated


def retrieve_taxonomy(taxids, database, chunksize, 
                      authpath=None, authdict=None, searchtries = 10, update = False):
    # taxids, database, chunksize, authpath, authdict, searchtries, update = taxids, args.database, args.chunksize, args.ncbiauth, auth, args.searchtries, not args.dontupdate
    """Search NCBI for lineage information given a tax id.
    """
    dbupdated = False

    # Retrieve from local database
    out, absent = retrieve_lineages_sqlite(taxids, database)
    
    # If any absent, check if they're in the merges database
    if len(absent) > 0:
        merged, _ = retrieve_merges_sqlite(absent, database)

        if len(merged) > 0:
            mergeout, _ = retrieve_lineages_sqlite(list(merged.keys()), database)
            out.update({merged[ntx]: lin for ntx, lin in mergeout.items()})

        absent = absent - set(out.keys())

    if len(out) > 0:
        sys.stderr.write(f"Retrieved {len(out)} taxonomies from {database}\n")
    
    if len(absent) > 0:
        if not authdict:
            if not authpath:
                sys.exit("Supply one of authpath or auth to retrieve_taxonomy")
            authdict = get_authentication(authpath)

        def efetch_read_taxonomy(idset):
            sh = Entrez.efetch(db='taxonomy', id=[str(t) for t in idset])
            records = Entrez.read(sh, validate = False)
            sh.close()
            return records

        sys.stderr.write(f"Searching NCBI taxonomy for {len(absent)} taxonomies\n")
        ncbigen = retrieve_ncbi_remote(absent, efetch_read_taxonomy, 'TaxId', chunksize, authdict, 
                                       maxerrors = searchtries)
        rem = {}
        complete = set()
        for outsub, success in ncbigen:
            # outsub, success = next(ncbigen)
            complete.add(success)
            rem.update(outsub)
        if update and len(rem) > 0:
            update_lineages_sqlite(rem, database)
            dbupdated = True
        rem = filter_taxid2taxonomy(rem)

        if not all(complete):
            sys.stderr.write("Exceeded maximum attempts for an NCBI retrieval")
            if update and len(rem) > 0:
                sys.stderr.write(f"; successful retrievals have been added to {database}, exiting")
            sys.stderr.write(".\n")
            sys.exit()
        
        out.update(rem)

    absent = set(i for i in taxids if i not in out)

    return out, absent, dbupdated


def get_standard_lineage(record, ranks):
    # record = db[i]
    names = {r['Rank']: r['ScientificName'] for r in record['LineageEx']
             if r['Rank'] != 'no rank'}
    names[record['Rank']] = record['ScientificName']

    return [names[r] if r in names else '' for r in ranks]


def assign_taxonomy(data, gbtax, taxonomies, ranks):
    # data, gbtax, taxonomies, ranks = inputdata, gbtaxids, taxonomy, args.ranks
    for qseqid in data.keys():
        # qseqid = list(data.keys())[0]
        for i in range(len(data[qseqid])):
            # i = 0
            # Retrieve the taxid
            if 'tx' in data[qseqid][i]:
                tx = data[qseqid][i]['tx']
            else:
                gbid = data[qseqid][i]['id']
                if gbid in gbtax:
                    tx = data[qseqid][i]['tx'] = gbtax[gbid]
                else:
                    tx = data[qseqid][i]['tx'] = None
            # Retrieve the taxonomy for this taxid and format it
            if tx in taxonomies:
                data[qseqid][i]['taxonomy'] = get_standard_lineage(taxonomies[tx], ranks)
            else:
                data[qseqid][i]['taxonomy'] = ['']  * len(ranks)
    return data

def lca(data, ranks):
    # data, ranks = taxonomised, args.ranks
    out = {}
    for qseqid, hits in data.items():
        # qseqid, hits = list(data.items())[422]
        lcasets = {r: set() for r in ranks}
        for hit in hits:
            # i = 0
            for j, r in enumerate(ranks):
                # j = 0
                lcasets[r].add(hit['taxonomy'][j])
        lcataxonomy = []
        for r in ranks:
            lcataxonomy.append(lcasets[r].pop() if len(lcasets[r]) == 1 else '')
        out[qseqid] = {'taxonomy': lcataxonomy}
    return out

def megan_naive_lca(data, ranks, minscore, maxexp, minid, toppc, winid, minhitpc, minhitn, minlen, 
                    minsupppc):
    # data, ranks, minscore, maxexp, minid, toppc, winid, minhitpc, minhitn, minlen, minsupppc = taxonomised, args.ranks, args.minscore, args.maxexp, args.minid, args.winid, args.toppc, args.minhitpc, args.minhitn, args.minalen, args.minsupppc
    
    out = {}
    for qseqid, hits in data.items():
        # qseqid, hits = list(data.items())[2]
        # print(json.dumps(hits[0:20], indent = 4))
<<<<<<< HEAD
        # Filter out any hit rejected for the various filters
        scores = [h['bitscore'] for h in hits]
        mintopscore = (100 - toppc)/100 * max(scores)
        winidactive = winid and max([h['pident'] for h in hits]) >= winid
        for hit in hits:
            if hit['bitscore'] < minscore:
                hit['status'] = 'reject-minscore'
            elif hit['bitscore'] < mintopscore:
                hit['status'] = 'reject-outsidetoppc'
            elif hit['pident'] < minid:
                hit['status'] = 'reject-minid'
            elif hit['evalue'] > maxexp:
                hit['status'] = 'reject-maxexp'
            elif hit['length'] < minlen:
                hit['status'] = 'reject-minlen'
            elif winidactive and hit['pident'] < winid:
                hit['status'] = 'reject-belowwinid'
            else:
                hit['status'] = 'acceptforlca'
        
        # Do LCA
        lcahits = []
        lcasets = {r: dict() for r in ranks}
        for hit in hits:
            # hit = hits[0]
            if hit['status'] != 'acceptforlca':
                continue
            lcahits.append(hit)
            for j, r in enumerate(ranks):
                # j = 1
                taxlist = hit['taxonomy'][:(j+1)]
                taxhash = str(hash(tuple(taxlist)))
                if taxhash in lcasets[r].keys():
                    lcasets[r][taxhash]['n'] += 1
                else:
                    lcasets[r][taxhash] = {'taxonomy': taxlist, 'n': 1}
        
        # Do LCA
        suppn = 0
        lcataxonomy = []
        if len(lcahits) > 0:
            minsuppn = minsupppc/100 * len(lcahits)
            for r in ranks[::-1]:
                # r = 'superkingdom'
                # Filter out taxonomies without sufficient support
                maxn = max(d['n'] for t, d in lcasets[r].items())
                if maxn < minsuppn:
                    continue
                sets = {t:d for t, d in lcasets[r].items() if d['n'] == maxn}
                if len(sets) > 1:
=======
        # Set up outputs
        lcaids, lcascores, lcataxonomy, suppn = [], [], [], 0
        if len(hits) > 0:
            # Filter out any hit rejected for the various filters
            scores = [h['bitscore'] for h in hits]
            mintopscore = (100 - toppc)/100 * max(scores)
            winidactive = winid and max([h['pident'] for h in hits]) >= winid
            for hit in hits:
                if hit['bitscore'] < minscore:
                    hit['status'] = 'reject-minscore'
                elif hit['bitscore'] < mintopscore:
                    hit['status'] = 'reject-outsidetoppc'
                elif hit['pident'] < minid:
                    hit['status'] = 'reject-minid'
                elif hit['evalue'] > maxexp:
                    hit['status'] = 'reject-maxexp'
                elif hit['length'] < minlen:
                    hit['status'] = 'reject-minlen'
                elif winidactive and hit['pident'] < winid:
                    hit['status'] = 'reject-belowwinid'
                else:
                    hit['status'] = 'acceptforlca'
            
            # Set up LCA
            lcasets = {r: dict() for r in ranks}
            for hit in hits:
                # hit = hits[0]
                if hit['status'] != 'acceptforlca':
>>>>>>> c37ff34e
                    continue
                
                lcaids.append(hit['pident'])
                lcascores.append(hit['bitscore'])
                for j, r in enumerate(ranks):
                    # j = 1
                    taxlist = hit['taxonomy'][:(j+1)]
                    taxhash = str(hash(tuple(taxlist)))
                    if taxhash in lcasets[r].keys():
                        lcasets[r][taxhash]['n'] += 1
                    else:
                        lcasets[r][taxhash] = {'taxonomy': taxlist, 'n': 1}
            
            # Do LCA
            if len(lcaids) > 0:
                minsuppn = minsupppc/100 * len(lcaids)
                for r in ranks[::-1]:
                    # r = 'superkingdom'
                    # Filter out taxonomies without sufficient support
                    maxn = max(d['n'] for t, d in lcasets[r].items())
                    if maxn < minsuppn:
                        continue
                    sets = {t:d for t, d in lcasets[r].items() if d['n'] == maxn}
                    if len(sets) > 1:
                        continue
                    else:
                        finaltaxonomy = list(sets.values())[0]
                        lcataxonomy = finaltaxonomy['taxonomy']
                        suppn = finaltaxonomy['n']
                        break
        
        # Pad LCA taxonomy
        lcataxonomy += [''] * (len(ranks) - len(lcataxonomy))

        # Start output
        out[qseqid] = {'hits': len(hits),
<<<<<<< HEAD
                       'considered': len(lcahits),
                       'consideredpc': 100 * len(lcahits)/len(hits),
                       'supportingn': suppn}

        # Check sufficient support and report taxonomy and support
        if len(lcahits) < minhitn or len(lcahits)/len(hits) < minhitpc/100:
            out[qseqid].update({'taxonomy': ['' for r in ranks],
                                'support': 'reject-insufficient'})
=======
                       'considered': len(lcaids),
                       'consideredpc': (100 * len(lcaids)/len(hits)) if len(hits) > 0 else 0,
                       'supportingn': suppn}

        # Check sufficient support and report taxonomy and support
        supprep = {'taxonomy': ['' for r in ranks]}
        if len(hits) == 0:
            supprep['support'] = 'reject-nohits'
        elif len(lcaids) < minhitn or len(lcaids)/len(hits) < minhitpc/100:
            supprep['support'] = 'reject-insufficient'
>>>>>>> c37ff34e
        else:
            supprep = {'taxonomy': lcataxonomy,
                       'support': 'accept-sufficient'}
        out[qseqid].update(supprep)

        # Report stats for considered hits
        if len(lcahits) > 0:
            lcaids = [h['pident'] for h in lcahits]
            lcascores = [h['bitscore'] for h in lcahits]
            out[qseqid].update(
                {'consideredminpident': min(lcaids),
                 'consideredmaxpident': max(lcaids),
                 'consideredminscore': min(lcascores),
                 'consideredmaxscore': max(lcascores)}
                 )
        else:
            out[qseqid].update(
                {k: '' for k in ['consideredminpident', 'consideredmaxpident', 
                                 'consideredminscore', 'consideredmaxscore']}
                )
    
        # Add info for top hit
<<<<<<< HEAD
        tophit = lcahits[0] if len(lcahits) > 0 else hits[0]
        out[qseqid].update(
            {'toppident': tophit['pident'],
             'topscore': tophit['bitscore'],
             'toplen': tophit['length'],
             'topstatus': tophit['status']}
             )
=======
        for i in ['pident', 'bitscore', 'length', 'status']:
            out[qseqid][f"top{i}"] = hits[0][i] if len(hits) > 0 else ''
>>>>>>> c37ff34e

    return out, data

def filter_tophit(data, method):
    # data, method = taxonomised, "bitscore"
    altmethod = "pident" if method == "bitscore" else "bitscore"
    #data = taxonomised
    out = {}
    for qseqid, hits in data.items():
        # qseqid, hits = list(data.items())[0]
        max1 = max(h[method] for h in hits)
        max2 = max(h[altmethod] for h in hits if h[method] == max1)
        selected = [h for h in hits if h[method] == max1 and h[altmethod] == max2]
        out[qseqid] = {'taxonomy': selected[0]['taxonomy'], 'ntop': len(selected)}
    return out

def writetaxonomy(data, path, ranks):
    #data, path, ranks = taxonomies, args.outtaxonomy, args.ranks
    header = list(data.values())[0].keys()
    header = [h for h in header if h != "taxonomy"]
    fh = open(path, 'w') 
    fh.write(','.join(['qseqid'] + ranks + list(header)) + '\n')
    for q, v in data.items():
        # q, v = list(data.items())[0]
        fh.write(','.join([q] + v['taxonomy'] + [str(v[h]) for h in header]) + '\n')
    fh.close()

def writehits(data, path, ranks):
    #data, path, ranks = taxonomised, args.outhits, args.ranks
    header = list(data.values())[0][0].keys()
    header = [h for h in header if h not in ["data", "taxonomy"]]
    fh = open(path, 'w')
    fh.write(','.join(['qseqid'] + list(header) + ranks) + '\n')
    for q, hits in data.items():
        # q, hits = list(data.items())[0]
        for hit in hits:
            # hit = hits[462]
            fh.write(','.join([q] + [str(hit[h]) for h in header] + hit['taxonomy']) + '\n')
    fh.close()

def getcliargs(arglist=None):
    # Initialise the parser object and give a description
    parser = argparse.ArgumentParser(description="""
        Parse the output of a BLAST search against an NCBI database (e.g. nt), supplied to 
        -b/--blastresults, to assign taxonomy to queries. BLAST results can be in XML 
        (--outfmt 5), tsv (--outfmt 6) or csv (--outfmt 10). If tsv or csv format, the query seq 
        id, subject seq id, percent identity, evalue and bitscore must be in columns 1, 2, 3 11 and 
        12 respectively, as in the default tabular output format. If a non-default format has been 
        run that includes the column "staxids", the column number for this data should be passed to 
        -c/--taxidcolumn. Note that if multiple taxids are found for a hit, the first will be used. 
        |n
        To skip searching for taxonomy for poor quality hits, these can optionally be filtered out 
        first according to percent identity (-i/--minid), bitscore (-s/--minscore) and/or alignment 
        length (-l/--minalen). By default, no filtering is done.
        |n
        The taxonomy will be retrieved from NCBI Taxonomy based on the taxid of the (remaining) 
        hit(s). To efficiently retrieve taxonomy, the script uses a local SQLite database, which 
        should be passed to -d/--database. To create this database, use makedb4b2t.py. This 
        database is queried for taxids and taxonomic lineages before remote queries to NCBI 
        servers. If remote queries are required, these can be added to the database if you can 
        write to it by supplying -x/--update
        |n
        Optionally, hits can then be processed to select a single taxonomy for each query using the 
        option -p/--process. Currently, three options are available. The two simple options are Top 
        Hit and LCA. Top Hit returns the taxonomy of the hit with the highest bitscore (-p 
        "top_score") or highest percent identity (-p "top_id"). Where there are ties, 
        these are broken by percent identity and bitscore respectively; if ties remain, the first 
        hit used. LCA (-p lca) simply returns the lowest common ancestor of all hits for which 
        taxonomy has been retrieved. 
        |n
        The final processing option, MEGAN LCA (-p megan), follows closely to the MEGAN LCA 
        algorithm as originally described here: https://genome.cshlp.org/content/17/3/377.full. 
        When this process is selected, no hit filtering prior to taxonomy retrieval is performed, 
        so taxonomy is retrieved for all hits. Then, more detailed filtering is performed to reject 
        hits prior to LCA analysis. Hits are reject if they fail the following conditions, in order:
        1. The bitscore is less than the minimum supplied to -s/--minscore (default 1); 
        2. The bitscore is less than a given percentage (-t/--toppc) below the top scoring hit 
        (default 15);
        3. The percent identity is less than the minimum supplied to -i/--minid (default 80);
        4. The expected value (e-value) is greater than the maximum supplied to -e/--maxexp 
        (default 0.01);
        5. The alignment length is less than the minimum supplied to -l/--minalen (default 100).
        Then, if -w/--winid is set, only hits meeting or exceeding this percent identity are 
        retained, and the rest discarded; by default this is not set but this can be set to 99 or 
        100 to achieve better species-level assignments.
        The final number of remaining hits is then compared against the supplied minimum number 
        (-n/--minhitn, default 0) and percentage of all hits (-a/--minhitpc, default 1). If 
        sufficient hits remain, the lowest common ancestor of these hits is found. The lowest 
        common ancestor procedure is parameterised by -f/--minsupppc; the LCA procedure finds the 
        taxonomy shared by at least this percentage of hits. Set this to 100 to find the exact 
        lowest common ancestor of all hits; it's strongly suggested that this isn't set lower than 
        85.
        |n
        The script has two outputs. Details of all hits not filtered out in the first stage, along 
        with their taxonomies, will be output to a csv if -h/--outhits is specified. If the MEGAN 
        LCA process is used, all hits are output, and the fate of the hit in MEGAN LCA filtering is 
        reported. If any processing is performed, the final taxonomy assigned to each query will be 
        output to -y/--outtaxonomy; if MEGAN LCA processing is performed, summary details of the 
        filtering are also reported. Control the taxonomic ranks output in all cases 
        using -r/--rank. 
        |n
        To retrieve information from NCBI, you must authenticate with an email address and API 
        key. This is only necessary if your local database isn't complete. Supply a file 
        containing this information to -n/--ncbiauth. The script will output an example file if 
        NCBI authentication is required but absent.
        |n
        NCBI requests and parsing by biopython can be buggy. By default, the script will send 
        chunks of 1000 ids to NCBI in each request, and attempt a specific search up to 10 times if 
        any errors are reported. If this doesn't seem to be sufficiently error-tolerant, set 
        -z/--chunksize to a lower value and or -u/--searchtries to a higher value. 
        """, formatter_class=MultilineFormatter)

    # Add individual argument specifications
    # Available: g j k q v x
    parser.add_argument('-b', '--blastresults', required=True, metavar='PATH',
                        help='path to blast results file')
    parser.add_argument('-i', '--minid', type=float, metavar='N', choices=[Range(0,100)],
                        help='filter out hits below this percent identity')
    parser.add_argument('-s', '--minscore', type=float, metavar='N',
                        help='filter out hits below this bitscore')
    parser.add_argument('-l', '--minalen', type=int, metavar='N',
                        help='filter out hits below this BLAST alignment length')
    parser.add_argument('-p', '--process', type=str, metavar='P',
                        choices=('top_score', 'top_id', 'lca', 'megan'),
                        help='if desired, process hits using the given method and return one '
                             'taxonomy per query')
    parser.add_argument('-d', '--database', type=str, metavar='PATH', required=True,
                        help='path to SQLite database')
    parser.add_argument('-x', '--update', action='store_true',
                        help="update the SQLite database with new NCBI data")
    parser.add_argument('-n', '--ncbiauth', type=str, metavar='PATH',
                        help='ncbi authentication path')
    parser.add_argument('-c', '--taxidcolumn', type=int, metavar='N',
                        help='the column number of the staxid field if included in an input tsv '
                             'or csv')
    parser.add_argument('-r', '--ranks', metavar='rank,rank,rank',
                        help='comma-separated list of ranks',
                        default='superkingdom,kingdom,phylum,class,order,family,genus,species')
    parser.add_argument('-w', '--winid', type=float, metavar = 'N', choices=[Range(0,100)],
                        help = 'if any hits meet or exceed this percentage identity, only consider '
                               'these hits for MEGAN LCA (no default)')
    parser.add_argument('-e', '--maxexp', type=float, metavar='N', default = 0.01,
                        help="maximum e-value for a hit to be considered in MEGAN LCA")
    parser.add_argument('-t', '--toppc', type = float, metavar='N', default=15, 
                        choices=[Range(0,100)],
                        help="only consider hits with a bitscore within this percentage of the "
                             "highest bitscore for this query in MEGAN LCA")
    parser.add_argument('-a', '--minhitpc', type=float, metavar='N', default = 0, 
                        choices=[Range(0,100)],
                        help="minimum percentage of all hits remaining after filtering for LCA in "
                        "MEGAN LCA")
    parser.add_argument('-m', '--minhitn', type=int, metavar='N', default=1,
                        help="minimum number of hits remaning after filtering for LCA in MEGAN LCA")
    parser.add_argument('-f', '--minsupppc', type = float, metavar='N', default=90, 
                        choices=[Range(0,100)],
                        help='minimum percentage of the hits remaining after filtering that must '
                             'share the final LCA taxonomy')
    parser.add_argument('-o', '--outhits', type=str, metavar='PATH',
                        help="path to write a csv recording the taxonomy of hits")
    parser.add_argument('-y', '--outtaxonomy', type=str, metavar='PATH',
                        help='path to write a csv recording the taxonomy of queries after '
                             'processing')
    parser.add_argument('-z', '--chunksize', type=int, metavar='N', default=1000,
                    help='number of ids per request, default 1000')
    parser.add_argument('-u', '--searchtries', type=int, metavar='N', default=10,
                    help='number of times to attempt a search if errors, default 10')


    # Parse the arguments from the function call if specified, otherwise from the command line
    args = parser.parse_args(arglist) if arglist else parser.parse_args()

    # Do some checking of the inputs

    if args.chunksize > 1000:
        parser.error("-c/--chunksize should not be greater than 1000")
    if args.chunksize < 1:
        parser.error("-c/--chunksize shouldn't be less than 1")
    if args.searchtries < 1:
        parser.error("-u/--searchtries shouldn't be less than 1")

    # Process arguments
    args.ranks = args.ranks.lower().split(',')

    if args.process:
        if not args.outtaxonomy:
            parser.error("if processing taxonomies, supply a path to -y/--outtaxonomy")
        if args.process == "megan":
            args.minid = args.minid if args.minid else 80
            args.minscore = args.minscore if args.minscore else 1
            args.minalen = args.minalen if args.minalen else 100
            if not args.outhits:
                sys.stderr.write("Warning: no hit details will be output; supply a path to "
                                 "-h/--outhits to review hit taxonomies and details\n")
    elif not args.outhits:
        parser.error("supply a path to -h/--outhits")

    if args.update:
        try:
            open(args.database, 'r')
        except PermissionError :
            args.update = False

    # If the arguments are all OK, output them
    return args

# Start the actual script
if __name__ == "__main__":

    # Get the arguments
    args = getcliargs()
    auth = None
    upd = False

    # Parse the inputs, filtering out results below idthreshold
    if args.process == 'megan':
        inputdata, gbaccs, taxids = parse_input(args.blastresults, args.taxidcolumn)
    else:
        inputdata, gbaccs, taxids = parse_input(args.blastresults, args.taxidcolumn, args.minscore,
                                                args.minid, args.minalen)

    sys.stderr.write(f"Parsed {args.blastresults}, found {len(inputdata)} BLAST queries, "
                     f"identified {len(gbaccs)} unique GenBank accession values without known "
                     f"taxids, {len(taxids)} known taxids\n")

    # If taxids not present, search the unique accession numbers to retreive taxids
    gbtaxids = dict()
    if len(gbaccs) > 0:
        gbtaxids, absent, auth, upd = retrieve_taxids(gbaccs, args.database, args.chunksize, 
                                                      authpath = args.ncbiauth, 
                                                      searchtries = args.searchtries,
                                                      update = args.update)
        # Add to the master list of taxids
        taxids.update(set(gbtaxids.values()))
    if len(absent) > 0:
        sys.stderr.write(f"Failed to get taxids for {len(absent)} GenBank accession values, these "
                        f"may have been withdrawn from GenBank:\n"
                        f"{','.join(absent)}\n")

    sys.stderr.write(f"Total {len(taxids)} unique taxids to retrieve taxonomy for\n")

    # Retrieve taxonomy 
    taxonomy, absent, upd = retrieve_taxonomy(taxids, args.database, args.chunksize,
                                              authpath=args.ncbiauth, authdict=auth, 
                                              searchtries = args.searchtries, 
                                              update = args.update)
    if len(absent) > 0:
        sys.stderr.write(f"Failed to get taxids for {len(absent)} taxids, these may have been "
                         f"withdrawn from NCBI Taxonomy:\n"
                         f"{','.join(str(a) for a in absent)}\n")

    # Assign taxonomy to the input data
    sys.stderr.write("Assigning taxonomy to BLAST hits\n")
    taxonomised = assign_taxonomy(inputdata, gbtaxids, taxonomy, args.ranks)
    
    # Process hits if requested
    if args.process == 'top_score':
        sys.stderr.write("Reporting taxonomy of the top hit by bitscore\n")
        taxonomies = filter_tophit(taxonomised, "bitscore")
    elif args.process == 'top_id':
        sys.stderr.write("Reporting taxonomy of the top hit by percent identity\n")
        taxonomies = filter_tophit(taxonomised, "pident")
    elif args.process == 'lca':
        sys.stderr.write("Performing basic LCA analysis\n")
        taxonomies = lca(taxonomised, args.ranks)
    elif args.process == 'megan':
        sys.stderr.write('Performing MEGAN naive LCA analysis\n')
        taxonomies, taxonomised = megan_naive_lca(taxonomised, args.ranks, args.minscore, 
                                                  args.maxexp, args.minid, args.toppc, args.winid,
                                                  args.minhitpc, args.minhitn, args.minalen,
                                                  args.minsupppc)

    # Output
    outmsg = []
    if args.outhits:
        writehits(taxonomised, args.outhits, args.ranks)
        outmsg.append(f"per-hit taxonomic lineage to {args.outhits}")
    if args.outtaxonomy:
        writetaxonomy(taxonomies, args.outtaxonomy, args.ranks)
        outmsg.append(f"assigned taxonomic lineage for each query to {args.outtaxonomy}")
    
    sys.stderr.write(f"Output {' and '.join(outmsg)}.\n")
    
    # Clean database
    if args.update and upd:
        sys.stderr.write(f"New data has been added to {args.database}, running optimisation. "
                         "This may take some time, but all results have already been output. "
                         "Please don't terminate this process.\n")
        connection = sqlite3.connect(args.database)
        cursor = connection.cursor()
        cursor.execute("VACUUM;")
        connection.commit()
        connection.close()
    
    # Exit
    sys.stderr.write("Done!\n")
    exit()
<|MERGE_RESOLUTION|>--- conflicted
+++ resolved
@@ -587,60 +587,9 @@
     for qseqid, hits in data.items():
         # qseqid, hits = list(data.items())[2]
         # print(json.dumps(hits[0:20], indent = 4))
-<<<<<<< HEAD
-        # Filter out any hit rejected for the various filters
-        scores = [h['bitscore'] for h in hits]
-        mintopscore = (100 - toppc)/100 * max(scores)
-        winidactive = winid and max([h['pident'] for h in hits]) >= winid
-        for hit in hits:
-            if hit['bitscore'] < minscore:
-                hit['status'] = 'reject-minscore'
-            elif hit['bitscore'] < mintopscore:
-                hit['status'] = 'reject-outsidetoppc'
-            elif hit['pident'] < minid:
-                hit['status'] = 'reject-minid'
-            elif hit['evalue'] > maxexp:
-                hit['status'] = 'reject-maxexp'
-            elif hit['length'] < minlen:
-                hit['status'] = 'reject-minlen'
-            elif winidactive and hit['pident'] < winid:
-                hit['status'] = 'reject-belowwinid'
-            else:
-                hit['status'] = 'acceptforlca'
-        
-        # Do LCA
-        lcahits = []
-        lcasets = {r: dict() for r in ranks}
-        for hit in hits:
-            # hit = hits[0]
-            if hit['status'] != 'acceptforlca':
-                continue
-            lcahits.append(hit)
-            for j, r in enumerate(ranks):
-                # j = 1
-                taxlist = hit['taxonomy'][:(j+1)]
-                taxhash = str(hash(tuple(taxlist)))
-                if taxhash in lcasets[r].keys():
-                    lcasets[r][taxhash]['n'] += 1
-                else:
-                    lcasets[r][taxhash] = {'taxonomy': taxlist, 'n': 1}
-        
-        # Do LCA
-        suppn = 0
-        lcataxonomy = []
-        if len(lcahits) > 0:
-            minsuppn = minsupppc/100 * len(lcahits)
-            for r in ranks[::-1]:
-                # r = 'superkingdom'
-                # Filter out taxonomies without sufficient support
-                maxn = max(d['n'] for t, d in lcasets[r].items())
-                if maxn < minsuppn:
-                    continue
-                sets = {t:d for t, d in lcasets[r].items() if d['n'] == maxn}
-                if len(sets) > 1:
-=======
         # Set up outputs
-        lcaids, lcascores, lcataxonomy, suppn = [], [], [], 0
+        lcahits, lcataxonomy, suppn = [], [], 0
+
         if len(hits) > 0:
             # Filter out any hit rejected for the various filters
             scores = [h['bitscore'] for h in hits]
@@ -661,17 +610,16 @@
                     hit['status'] = 'reject-belowwinid'
                 else:
                     hit['status'] = 'acceptforlca'
-            
+        
             # Set up LCA
             lcasets = {r: dict() for r in ranks}
             for hit in hits:
                 # hit = hits[0]
                 if hit['status'] != 'acceptforlca':
->>>>>>> c37ff34e
                     continue
+            
+                lcahits.append(hit)
                 
-                lcaids.append(hit['pident'])
-                lcascores.append(hit['bitscore'])
                 for j, r in enumerate(ranks):
                     # j = 1
                     taxlist = hit['taxonomy'][:(j+1)]
@@ -680,10 +628,10 @@
                         lcasets[r][taxhash]['n'] += 1
                     else:
                         lcasets[r][taxhash] = {'taxonomy': taxlist, 'n': 1}
-            
+        
             # Do LCA
-            if len(lcaids) > 0:
-                minsuppn = minsupppc/100 * len(lcaids)
+            if len(lcahits) > 0:
+                minsuppn = minsupppc/100 * len(lcahits)
                 for r in ranks[::-1]:
                     # r = 'superkingdom'
                     # Filter out taxonomies without sufficient support
@@ -704,27 +652,14 @@
 
         # Start output
         out[qseqid] = {'hits': len(hits),
-<<<<<<< HEAD
                        'considered': len(lcahits),
-                       'consideredpc': 100 * len(lcahits)/len(hits),
+                       'consideredpc': (100 * len(lcahits)/len(hits)) if len(hits) > 0 else 0,
                        'supportingn': suppn}
 
         # Check sufficient support and report taxonomy and support
         if len(lcahits) < minhitn or len(lcahits)/len(hits) < minhitpc/100:
             out[qseqid].update({'taxonomy': ['' for r in ranks],
                                 'support': 'reject-insufficient'})
-=======
-                       'considered': len(lcaids),
-                       'consideredpc': (100 * len(lcaids)/len(hits)) if len(hits) > 0 else 0,
-                       'supportingn': suppn}
-
-        # Check sufficient support and report taxonomy and support
-        supprep = {'taxonomy': ['' for r in ranks]}
-        if len(hits) == 0:
-            supprep['support'] = 'reject-nohits'
-        elif len(lcaids) < minhitn or len(lcaids)/len(hits) < minhitpc/100:
-            supprep['support'] = 'reject-insufficient'
->>>>>>> c37ff34e
         else:
             supprep = {'taxonomy': lcataxonomy,
                        'support': 'accept-sufficient'}
@@ -747,18 +682,9 @@
                 )
     
         # Add info for top hit
-<<<<<<< HEAD
         tophit = lcahits[0] if len(lcahits) > 0 else hits[0]
-        out[qseqid].update(
-            {'toppident': tophit['pident'],
-             'topscore': tophit['bitscore'],
-             'toplen': tophit['length'],
-             'topstatus': tophit['status']}
-             )
-=======
         for i in ['pident', 'bitscore', 'length', 'status']:
-            out[qseqid][f"top{i}"] = hits[0][i] if len(hits) > 0 else ''
->>>>>>> c37ff34e
+            out[qseqid][f"top{i}"] = tophit[i] if len(hits) > 0 else ''
 
     return out, data
 
